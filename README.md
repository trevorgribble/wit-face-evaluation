# WIT Face Detection and Analysis Pipeline

This repository implements a comprehensive pipeline for detecting, analyzing, and querying faces in the Wikimedia Image Text (WIT) dataset. The system uses MTCNN for face detection and YOLOv8x (trained specifically on
OpenImagesV7) for additional attribute detection.

While the instructions of the assignment were specific to querying for 100x100 faces with Eyeglasses, I built this tool to be scalable and allow far more robust querying as desired by researchers.

## 📋 Table of Contents
1. [Environment Setup](#environment-setup)
2. [Dataset Download](#dataset-download)
3. [Pipeline Steps](#pipeline-steps)
4. [Usage Guide](#usage-guide)
5. [Output Structure](#output-structure)

---

## 📂 Project Structure

```
wit-face-evaluation/
├── data/raw/                          # raw parquet input files
├── data/processed/                    # processed parquet files with face & YOLO detection metadata
├── models/                            # model weights
├── outputs/                           # CSV query output
├── outputs/visualizations/            # face visualization PNGs
├── evaluate_image_dataset.py          # Evaluate Faces Code
├── query.txt                          # Dynamic query creator
├── query_evaluated_image_dataset.py   # Query processed parquets
├── visualize_faces.py                 # Output Visualization Assist Function
├── README.md
├── report.md
└── environment.yml
```

---

## Environment Setup

### Prerequisites
- Python 3.8+
- CUDA-compatible GPU (recommended) with CUDA 11.7+ and cuDNN installed
- At least 32GB RAM recommended
- ~500GB free disk space for the full dataset

### Installation Steps

1. Clone the repository:
```bash
git clone https://github.com/trevorgribble/wit-face-evaluation.git
cd wit-face-evaluation
```

2. Create and activate conda environment:
```bash
conda env create -f environment.yml
conda activate wit-face
```

### CUDA Compatibility Notes
- If using GPU, ensure your CUDA drivers are properly installed
- Verify CUDA compatibility:
```bash
python -c "import torch; print(torch.cuda.is_available())"
```
- If CUDA issues arise, install the appropriate PyTorch version for your CUDA version from [PyTorch's website](https://pytorch.org/get-started/locally/)

---

## Dataset Download

1. Create the data directory structure:
```bash
mkdir -p data/raw data/processed outputs models
```

2. Download WIT dataset files from HuggingFace and store them (For now, just download the first 2 parquet files...but can add more later):
```bash
# Using the Hugging Face CLI
<<<<<<< HEAD
huggingface-cli download wikimedia/wit_base data/train-00000-of-00330.parquet --repo-type dataset --local-dir .
huggingface-cli download wikimedia/wit_base data/train-00001-of-00330.parquet --repo-type dataset --local-dir .
mv data/train* data/raw/
=======
huggingface-cli download wikimedia/wit_base data/train-00000-of-00330.parquet --repo-type dataset --local-dir data/raw
huggingface-cli download wikimedia/wit_base data/train-00001-of-00330.parquet --repo-type dataset --local-dir data/raw

>>>>>>> eb75ee26
```

Alternatively, you can manually download from:
https://huggingface.co/datasets/wikimedia/wit_base/tree/main/data

Place the downloaded parquet files in the `data/raw` directory.

## Pipeline Steps

### 1. Face Detection and Attribute Analysis
Run the evaluation script to process raw parquet files (set start_index & parquet_file_count as desired if you'd like to optimize by running multiple analysis in parallel - Note: Files will be ordered alphabetically, so ensure consistent naming structure without gaps if expanding to multiple threads):

```bash
python evaluate_image_dataset.py \
    --input_folder data/raw \
    --output_folder data/processed \
    --start_index 0 \
    --parquet_file_count 2 \
    --debug True
```

Parameters:
- `--input_folder`: Directory containing raw parquet files
- `--output_folder`: Where to save processed results
- `--start_index`: Which parquet file to start processing from
- `--parquet_file_count`: How many files to process
- `--debug`: Enable verbose output

Note:
- YoloV8 object detection is currently only run on all faces with min width >= 60 and min_height >= 80 (These values can be adjusted in evaluate_image_dataset.py)
- The pre-trained "Glasses" class from OpenImagesV7 is mapped to "Eyeglasses" per our specific assignment instructions, to disambiguate from "Sunglasses" which is also a class that will be recognized
  
Output: 
- Creates processed parquet files in `data/processed/` with originals plus face detection results

### 2. Query Configuration
Edit `query.txt` to define your search criteria. Example configuration:

```plaintext
# Face detection quality filters
min_face_conf = 0.98
min_face_width = 100
min_face_height = 100

# Class-based filters (choose ONE)
include_classes_AND = [('Eyeglasses', 0.6)]
#include_classes_OR = [('Eyeglasses', 0.5), ('Hat', 0.3)]

# Exclusion filters
exclude_classes_AND = [('Sunglasses', 0.2)]
```

### 3. Running Queries
Execute queries using:

```bash
python query_evaluated_image_dataset.py \
    --input_folder data/processed \
    --query_config query.txt \
    --create_face_visualizations True \
    --debug True
```

Parameters:
- `--input_folder`: Directory with processed parquet files
- `--query_config`: Path to query configuration file (Allows robust set of querying)
- `--create_face_visualizations`: Generate visualization grids
- `--debug`: Enable verbose output

Paginated visualization of face crops matching the query results:

```bash
python scripts/visualize_faces.py \
    --input_csv outputs/query_results.csv \
    --output_dir outputs/visualizations \
    --faces_per_page 100
```

---

## ✅ Example Visualizations

1. Per Assignment Instructions: Only images where the faces (98%+ confidence) are at least 100px*100px in dimension and humans wearing eyesight glasses with 60% confidence AND NOT sunglasses with 20% or more confidence.
![Example Faces Visualization](example_visualizations/faces_conf098_w100_h100_AND_Eyeglasses_EX_Sunglasses_page_001.png)
2. Images where faces (98%+ confidence) are at least 60px*80px in dimension and humans wearing sunglasses with confidence > 20%.
![Example Faces Visualization](example_visualizations/faces_conf098_w60_h80_AND_Sunglasses_page_001.png)
3. Images where faces (99%+ confidence) are at least 150px*150px in dimension.
![Example Faces Visualization](example_visualizations/faces_conf099_w150_h150_page_001.png)

---

## 💡 Design Principles

- Modular & reproducible pipeline
- Parquet + DuckDB = scalable + query-friendly
- MTCNN used for face detection
- YOLO used for object detection on faces (eyeglasses, sunglasses, etc.)
- Supports future extensibility:
  - Additional face / object attributes
  - Larger datasets
  - More complex queries

---

## 📈 Scalability Notes

- Parquet storage and DuckDB querying scale to billions of rows.
- Processing pipeline is batchable and parallelizable.
- Data schema supports adding new object labels or face attributes.

---

## 🚧 Future Improvements

- Experiment with additional face detectors (I made an attempt to train a eyeglasses classifier on the celeba dataset, but it did not perform well enough)
- Experiment with alternative object detection models
- Implement parallelized processing for large-scale ingestion

---

## 📜 License

MIT License (or as appropriate)

---

## Output Structure

The pipeline generates several types of outputs:

### 1. Processed Parquet Files
- Location: `data/processed/`
- Format: `wit_face_eval_*.parquet`
- Contains: Face detection results and attributes

### 2. Query Results
- Location: `outputs/`
- Format: `query_results_[query_parameters]_[timestamp].csv`
- Examples:
  - `query_results_conf098_w100_h100_AND_Eyeglasses_20250611_210833.csv`
  - `query_results_conf098_w100_h100_OR_Eyeglasses_Hat_EX_Sunglasses_20250611_205924.csv`

### 3. Visualizations
- Location: `outputs/`
- Format: `faces_[query_parameters]_page_*.png`
- Contains: Grid layouts of matching faces with attributes

## Troubleshooting

Common issues and solutions:

### 1. CUDA/GPU Issues
- Ensure CUDA toolkit matches PyTorch version
- Try running on CPU if GPU memory is insufficient
- Check GPU memory usage with `nvidia-smi`
- For CUDA version mismatch:
  ```bash
  pip uninstall torch
  pip install torch==2.0.1+cu117 -f https://download.pytorch.org/whl/cu117/torch_stable.html
  ```

### 2. Memory Issues
- Reduce batch size in evaluation script
- Process fewer parquet files at once
- Monitor memory usage with `htop` or `free -h`
- Consider using swap space if needed

### 3. Missing Images
- Verify parquet files are properly downloaded
- Check file permissions in data directories
- Ensure DuckDB can access the parquet files

### 4. Query Performance
- Use appropriate indexes in DuckDB
- Optimize query parameters for your dataset size
- Consider using smaller test datasets for development

## Support

For issues and questions:
- Create an issue in the GitHub repository
- Check existing issues for similar problems
- Include the following when reporting issues:
  - Error messages
  - System information (OS, CUDA version, RAM)
  - Relevant configuration files
  - Steps to reproduce the problem
<|MERGE_RESOLUTION|>--- conflicted
+++ resolved
@@ -76,15 +76,9 @@
 2. Download WIT dataset files from HuggingFace and store them (For now, just download the first 2 parquet files...but can add more later):
 ```bash
 # Using the Hugging Face CLI
-<<<<<<< HEAD
 huggingface-cli download wikimedia/wit_base data/train-00000-of-00330.parquet --repo-type dataset --local-dir .
 huggingface-cli download wikimedia/wit_base data/train-00001-of-00330.parquet --repo-type dataset --local-dir .
 mv data/train* data/raw/
-=======
-huggingface-cli download wikimedia/wit_base data/train-00000-of-00330.parquet --repo-type dataset --local-dir data/raw
-huggingface-cli download wikimedia/wit_base data/train-00001-of-00330.parquet --repo-type dataset --local-dir data/raw
-
->>>>>>> eb75ee26
 ```
 
 Alternatively, you can manually download from:
